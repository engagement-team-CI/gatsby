{
  "name": "gatsby-plugin-create-client-paths",
  "description": "Gatsby-plugin for creating paths that exist only on the client",
<<<<<<< HEAD
  "version": "1.0.6-0",
=======
  "version": "1.0.6",
>>>>>>> 0649a0e8
  "author": "scott.eckenthal@gmail.com",
  "bugs": {
    "url": "https://github.com/gatsbyjs/gatsby/issues"
  },
  "dependencies": {
    "@babel/runtime": "^7.0.0-beta.38"
  },
  "devDependencies": {
    "@babel/cli": "^7.0.0-beta.38",
    "@babel/core": "^7.0.0-beta.38",
    "cross-env": "^5.0.5"
  },
  "homepage": "https://github.com/gatsbyjs/gatsby/tree/master/packages/gatsby-plugin-create-client-paths#readme",
  "keywords": [
    "gatsby"
  ],
  "license": "MIT",
  "main": "index.js",
  "peerDependencies": {
    "gatsby": "^1.0.0"
  },
<<<<<<< HEAD
  "repository": {
    "type": "git",
    "url": "https://github.com/gatsbyjs/gatsby.git"
  },
=======
  "repository": "https://github.com/gatsbyjs/gatsby/tree/master/packages/gatsby-plugin-create-client-paths",
>>>>>>> 0649a0e8
  "scripts": {
    "build": "babel src --out-dir . --ignore __tests__",
    "prepublish": "cross-env NODE_ENV=production npm run build",
    "watch": "babel -w src --out-dir . --ignore __tests__"
  }
}<|MERGE_RESOLUTION|>--- conflicted
+++ resolved
@@ -1,11 +1,7 @@
 {
   "name": "gatsby-plugin-create-client-paths",
   "description": "Gatsby-plugin for creating paths that exist only on the client",
-<<<<<<< HEAD
   "version": "1.0.6-0",
-=======
-  "version": "1.0.6",
->>>>>>> 0649a0e8
   "author": "scott.eckenthal@gmail.com",
   "bugs": {
     "url": "https://github.com/gatsbyjs/gatsby/issues"
@@ -27,14 +23,7 @@
   "peerDependencies": {
     "gatsby": "^1.0.0"
   },
-<<<<<<< HEAD
-  "repository": {
-    "type": "git",
-    "url": "https://github.com/gatsbyjs/gatsby.git"
-  },
-=======
   "repository": "https://github.com/gatsbyjs/gatsby/tree/master/packages/gatsby-plugin-create-client-paths",
->>>>>>> 0649a0e8
   "scripts": {
     "build": "babel src --out-dir . --ignore __tests__",
     "prepublish": "cross-env NODE_ENV=production npm run build",
