import { syncStaticDir } from "../utils/get-static-dir"
import reporter from "gatsby-cli/lib/reporter"
import chalk from "chalk"
import telemetry from "gatsby-telemetry"
import express from "express"
import { initTracer } from "../utils/tracer"
import db from "../db"
import { detectPortInUseAndPrompt } from "../utils/detect-port-in-use-and-prompt"
import onExit from "signal-exit"
import {
  userPassesFeedbackRequestHeuristic,
  showFeedbackRequest,
} from "../utils/feedback"
import { startRedirectListener } from "../bootstrap/redirects-writer"
import { markWebpackStatusAsPending } from "../utils/webpack-status"

import { IProgram } from "./types"
import {
  IBuildContext,
  initialize,
  rebuildSchemaWithSitePage,
  writeOutRedirects,
  startWebpackServer,
} from "../services"
import { boundActionCreators } from "../redux/actions"
import { ProgramStatus } from "../redux/types"
import {
  MachineConfig,
  AnyEventObject,
  Machine,
  interpret,
  Actor,
  Interpreter,
<<<<<<< HEAD
  forwardTo,
=======
>>>>>>> 059798b7
  State,
} from "xstate"
import { dataLayerMachine } from "../state-machines/data-layer"
import { IDataLayerContext } from "../state-machines/data-layer/types"
import { globalTracer } from "opentracing"
import { IQueryRunningContext } from "../state-machines/query-running/types"
import { queryRunningMachine } from "../state-machines/query-running"
import { IWaitingContext } from "../state-machines/waiting/types"
import {
  ADD_NODE_MUTATION,
  runMutationAndMarkDirty,
  QUERY_FILE_CHANGED,
  WEBHOOK_RECEIVED,
} from "../state-machines/shared-transition-configs"
import { buildActions } from "../state-machines/actions"
import { waitingMachine } from "../state-machines/waiting"
import reporter from "gatsby-cli/lib/reporter"

const tracer = globalTracer()

// const isInteractive = process.stdout.isTTY

// Watch the static directory and copy files to public as they're added or
// changed. Wait 10 seconds so copying doesn't interfere with the regular
// bootstrap.
setTimeout(() => {
  syncStaticDir()
}, 10000)

// Time for another story...
// When the parent process is killed by SIGKILL, Node doesm't kill spawned child processes
// Hence, we peiodically send a heart beat to the parent to check if it is still alive
// This will crash with Error [ERR_IPC_CHANNEL_CLOSED]: Channel closed
// and kill the orphaned child process as a result
if (process.send) {
  setInterval(() => {
    // eslint-disable-next-line @typescript-eslint/no-non-null-assertion
    process.send!({
      type: `HEARTBEAT`,
    })
  }, 1000)
}

onExit(() => {
  telemetry.trackCli(`DEVELOP_STOP`)
})

process.on(`message`, msg => {
  if (msg.type === `COMMAND` && msg.action.type === `EXIT`) {
    process.exit(msg.action.payload)
  }
})

module.exports = async (program: IProgram): Promise<void> => {
  reporter.setVerbose(program.verbose)
  const bootstrapSpan = tracer.startSpan(`bootstrap`)

  // We want to prompt the feedback request when users quit develop
  // assuming they pass the heuristic check to know they are a user
  // we want to request feedback from, and we're not annoying them.
  process.on(
    `SIGINT`,
    async (): Promise<void> => {
      if (await userPassesFeedbackRequestHeuristic()) {
        showFeedbackRequest()
      }
      process.exit(0)
    }
  )

  if (process.env.GATSBY_EXPERIMENTAL_PAGE_BUILD_ON_DATA_CHANGES) {
    reporter.panic(
      `The flag ${chalk.yellow(
        `GATSBY_EXPERIMENTAL_PAGE_BUILD_ON_DATA_CHANGES`
      )} is not available with ${chalk.cyan(
        `gatsby develop`
      )}, please retry using ${chalk.cyan(`gatsby build`)}`
    )
  }
  initTracer(program.openTracingConfigFile)
  markWebpackStatusAsPending()
  reporter.pendingActivity({ id: `webpack-develop` })
  telemetry.trackCli(`DEVELOP_START`)
  telemetry.startBackgroundUpdate()

  const port =
    typeof program.port === `string` ? parseInt(program.port, 10) : program.port

  try {
    program.port = await detectPortInUseAndPrompt(port)
  } catch (e) {
    if (e.message === `USER_REJECTED`) {
      process.exit(0)
    }

    throw e
  }

  const app = express()

  const developConfig: MachineConfig<IBuildContext, any, AnyEventObject> = {
    id: `build`,
    initial: `initializing`,
    states: {
      initializing: {
        invoke: {
          src: `initialize`,
          onDone: {
            target: `initializingDataLayer`,
            actions: [`assignStoreAndWorkerPool`, `spawnMutationListener`],
          },
        },
      },
      initializingDataLayer: {
        on: {
          ADD_NODE_MUTATION: runMutationAndMarkDirty,
        },
        invoke: {
          src: `initializeDataLayer`,
          data: ({
            parentSpan,
            store,
            firstRun,
            webhookBody,
          }: IBuildContext): IDataLayerContext => {
            return {
              parentSpan,
              store,
              firstRun,
              deferNodeMutation: true,
              webhookBody,
            }
          },
          onDone: {
            actions: [`assignServiceResult`, `clearWebhookBody`],
            target: `finishingBootstrap`,
          },
        },
      },
      finishingBootstrap: {
        on: {
          ADD_NODE_MUTATION: runMutationAndMarkDirty,
          WEBHOOK_RECEIVED,
        },
        invoke: {
          src: async (): Promise<void> => {
            // These were previously in `bootstrap()` but are now
            // in part of the state machine that hasn't been added yet
            await rebuildSchemaWithSitePage({ parentSpan: bootstrapSpan })

            await writeOutRedirects({ parentSpan: bootstrapSpan })

            startRedirectListener()
            bootstrapSpan.finish()
          },
          onDone: {
            target: `runningQueries`,
          },
        },
      },
      runningQueries: {
        on: {
          ADD_NODE_MUTATION,
          QUERY_FILE_CHANGED: {
            actions: forwardTo(`run-queries`),
          },
        },
        invoke: {
          id: `run-queries`,
          src: `runQueries`,
          data: ({
            program,
            store,
            parentSpan,
            gatsbyNodeGraphQLFunction,
            graphqlRunner,
            websocketManager,
            firstRun,
          }: IBuildContext): IQueryRunningContext => {
            return {
              firstRun,
              program,
              store,
              parentSpan,
              gatsbyNodeGraphQLFunction,
              graphqlRunner,
              websocketManager,
            }
          },
          onDone: {
            target: `doingEverythingElse`,
          },
        },
      },
      doingEverythingElse: {
        on: {
          QUERY_FILE_CHANGED,
          ADD_NODE_MUTATION,
          WEBHOOK_RECEIVED,
        },
        invoke: {
          src: async (): Promise<void> => {
            // All the stuff that's not in the state machine yet

            boundActionCreators.setProgramStatus(
              ProgramStatus.BOOTSTRAP_QUERY_RUNNING_FINISHED
            )

            await db.saveState()

            db.startAutosave()
          },
          onDone: [
            {
              target: `startingDevServers`,
              cond: ({ compiler }: IBuildContext): boolean => !compiler,
            },
            {
              target: `waiting`,
            },
          ],
        },
      },
      startingDevServers: {
        on: {
          QUERY_FILE_CHANGED,
          ADD_NODE_MUTATION,
        },
        invoke: {
          src: `startWebpackServer`,
          onDone: {
            target: `waiting`,
            actions: `assignServers`,
          },
        },
      },
      waiting: {
        on: {
          WEBHOOK_RECEIVED,
          ADD_NODE_MUTATION: {
            actions: forwardTo(`waiting`),
          },
          QUERY_FILE_CHANGED: {
            actions: forwardTo(`waiting`),
          },
          EXTRACT_QUERIES_NOW: {
            target: `runningQueries`,
          },
        },
        invoke: {
          id: `waiting`,
          src: `waitForMutations`,
          data: ({
            store,
            nodeMutationBatch = [],
          }: IBuildContext): IWaitingContext => {
            return { store, nodeMutationBatch }
          },
          onDone: {
            actions: `assignServiceResult`,
            target: `rebuildingPages`,
          },
        },
      },
      rebuildingPages: {
        on: {
          ADD_NODE_MUTATION,
        },
        invoke: {
          src: `initializeDataLayer`,
          data: ({ parentSpan, store }: IBuildContext): IDataLayerContext => {
            return { parentSpan, store, firstRun: false, skipSourcing: true }
          },
          onDone: {
            actions: `assignServiceResult`,
            target: `runningQueries`,
          },
        },
      },
    },
  }

  const service = interpret(
    Machine(developConfig, {
      services: {
        initializeDataLayer: dataLayerMachine,
        initialize,
        runQueries: queryRunningMachine,
        waitForMutations: waitingMachine,
        startWebpackServer: startWebpackServer,
      },
      actions: buildActions,
    }).withContext({ program, parentSpan: bootstrapSpan, app, firstRun: true })
  )

  const isInterpreter = <T>(
    actor: Actor<T> | Interpreter<T>
  ): actor is Interpreter<T> => `machine` in actor

  const listeners = new WeakSet()
<<<<<<< HEAD

=======
>>>>>>> 059798b7
  let last: State<IBuildContext, AnyEventObject, any, any>

  service.onTransition(state => {
    if (!last) {
      last = state
    } else if (!state.changed || last.matches(state)) {
      return
    }
    last = state
    reporter.verbose(`Transition to ${JSON.stringify(state.value)}`)
    // eslint-disable-next-line no-unused-expressions
    service.children?.forEach(child => {
      // We want to ensure we don't attach a listener to the same
      // actor. We don't need to worry about detaching the listener
      // because xstate handles that for us when the actor is stopped.

      if (isInterpreter(child) && !listeners.has(child)) {
        let sublast = child.state
        child.onTransition(substate => {
          if (!sublast) {
            sublast = substate
          } else if (!substate.changed || sublast.matches(substate)) {
            return
          }
          sublast = substate
          reporter.verbose(
            `Transition to ${JSON.stringify(state.value)} > ${JSON.stringify(
              substate.value
            )}`
          )
        })
        listeners.add(child)
      }
    })
  })
  service.start()
}<|MERGE_RESOLUTION|>--- conflicted
+++ resolved
@@ -31,10 +31,7 @@
   interpret,
   Actor,
   Interpreter,
-<<<<<<< HEAD
   forwardTo,
-=======
->>>>>>> 059798b7
   State,
 } from "xstate"
 import { dataLayerMachine } from "../state-machines/data-layer"
@@ -51,7 +48,6 @@
 } from "../state-machines/shared-transition-configs"
 import { buildActions } from "../state-machines/actions"
 import { waitingMachine } from "../state-machines/waiting"
-import reporter from "gatsby-cli/lib/reporter"
 
 const tracer = globalTracer()
 
@@ -335,10 +331,6 @@
   ): actor is Interpreter<T> => `machine` in actor
 
   const listeners = new WeakSet()
-<<<<<<< HEAD
-
-=======
->>>>>>> 059798b7
   let last: State<IBuildContext, AnyEventObject, any, any>
 
   service.onTransition(state => {
