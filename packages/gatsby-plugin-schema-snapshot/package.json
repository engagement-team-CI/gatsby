{
  "name": "gatsby-plugin-schema-snapshot",
  "version": "2.14.0-next.2",
  "main": "index.js",
  "license": "MIT",
  "keywords": [
    "gatsby",
    "gatsby-plugin"
  ],
  "files": [
    "gatsby-node.js"
  ],
  "repository": {
    "type": "git",
    "url": "https://github.com/gatsbyjs/gatsby.git",
    "directory": "packages/gatsby-plugin-schema-snapshot"
  },
  "homepage": "https://github.com/gatsbyjs/gatsby/tree/master/packages/gatsby-plugin-schema-snapshot#readme",
  "dependencies": {
<<<<<<< HEAD
    "@babel/runtime": "^7.14.8"
=======
    "@babel/runtime": "^7.15.4"
>>>>>>> 83eff405
  },
  "peerDependencies": {
    "gatsby": "^3.0.0-next.0"
  }
}<|MERGE_RESOLUTION|>--- conflicted
+++ resolved
@@ -17,11 +17,7 @@
   },
   "homepage": "https://github.com/gatsbyjs/gatsby/tree/master/packages/gatsby-plugin-schema-snapshot#readme",
   "dependencies": {
-<<<<<<< HEAD
-    "@babel/runtime": "^7.14.8"
-=======
     "@babel/runtime": "^7.15.4"
->>>>>>> 83eff405
   },
   "peerDependencies": {
     "gatsby": "^3.0.0-next.0"
