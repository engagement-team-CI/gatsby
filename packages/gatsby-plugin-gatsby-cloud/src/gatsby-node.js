import WebpackAssetsManifest from "webpack-assets-manifest"
import { captureEvent } from "gatsby-telemetry"
import makePluginData from "./plugin-data"
import buildHeadersProgram from "./build-headers-program"
import createSSRRoutes from "./create-ssr-routes"
import copyFunctionsManifest from "./copy-functions-manifest"
import createRedirects from "./create-redirects"
<<<<<<< HEAD
import { readJSON, writeJSON } from "fs-extra"
=======
import createSiteConfig from "./create-site-config"
import { readJSON } from "fs-extra"
>>>>>>> 243c0ca3
import { joinPath } from "gatsby-core-utils"
import { DEFAULT_OPTIONS, BUILD_HTML_STAGE, BUILD_CSS_STAGE } from "./constants"

const assetsManifest = {}

process.env.GATSBY_PREVIEW_INDICATOR_ENABLED =
  process.env.GATSBY_PREVIEW_INDICATOR_ENABLED || `false`

// Inject a webpack plugin to get the file manifests so we can translate all link headers
exports.onCreateWebpackConfig = ({ actions, stage }) => {
  if (stage !== BUILD_HTML_STAGE && stage !== BUILD_CSS_STAGE) {
    return
  }

  actions.setWebpackConfig({
    plugins: [
      new WebpackAssetsManifest({
        assets: assetsManifest, // mutates object with entries
        merge: true,
      }),
    ],
  })
}

exports.onPostBuild = async (
  { store, pathPrefix, reporter, getNodesByType },
  userPluginOptions
) => {
  const pluginData = makePluginData(store, assetsManifest, pathPrefix)
  const pluginOptions = { ...DEFAULT_OPTIONS, ...userPluginOptions }

  const { redirects, pageDataStats, nodes, pages } = store.getState()

  let nodesCount

  try {
    const { getDataStore } = require(`gatsby/dist/datastore`)
    nodesCount = getDataStore().countNodes()
  } catch (e) {
    // swallow exception
  }

  if (typeof nodesCount === `undefined`) {
    nodesCount = nodes && nodes.size
  }

  const pagesCount = pageDataStats && pageDataStats.size

  captureEvent(`GATSBY_CLOUD_METADATA`, {
    siteMeasurements: {
      pagesCount,
      nodesCount,
    },
  })

  const ssrRoutes = []

  for (const [pathname, page] of pages) {
    if (page.mode === `SSR`) {
      ssrRoutes.push({
        fromPath: pathname,
        toPath: `_ssr${pathname}`,
      })
    }
  }

  const fileNodes = getNodesByType(`File`)
  const filesAbsolutePaths = fileNodes.map(file => file.absolutePath)
  const filesToUpload = {
    fileNodes: filesAbsolutePaths,
    // Postpone cacheLocations for now
    // .cache/caches + .cache/caches-lmdb
    cacheLocations: [],
  }

  const filesToUploadFile = joinPath(
    pluginData.program.directory,
    `.cache`,
    `query-engine-manifest.json`
  )
  await writeJSON(filesToUploadFile, filesToUpload)

  let rewrites = []
  if (pluginOptions.generateMatchPathRewrites) {
    const matchPathsFile = joinPath(
      pluginData.program.directory,
      `.cache`,
      `match-paths.json`
    )

    const matchPaths = await readJSON(matchPathsFile)

    rewrites = matchPaths.map(({ matchPath, path }) => {
      return {
        fromPath: matchPath,
        toPath: path,
      }
    })
  }

  await Promise.all([
    buildHeadersProgram(pluginData, pluginOptions, reporter),
    createSiteConfig(pluginData, pluginOptions),
    createRedirects(pluginData, redirects, rewrites),
    copyFunctionsManifest(pluginData),
    createSSRRoutes(pluginData, ssrRoutes),
  ])
}

const MATCH_ALL_KEYS = /^/
const pluginOptionsSchema = function ({ Joi }) {
  const headersSchema = Joi.object()
    .pattern(MATCH_ALL_KEYS, Joi.array().items(Joi.string()))
    .description(`Add more headers to specific pages`)

  return Joi.object({
    headers: headersSchema,
    allPageHeaders: Joi.array()
      .items(Joi.string())
      .description(`Add more headers to all the pages`),
    mergeSecurityHeaders: Joi.boolean().description(
      `When set to false, turns off the default security headers`
    ),
    mergeLinkHeaders: Joi.boolean().description(
      `When set to false, turns off the default gatsby js headers`
    ),
    mergeCachingHeaders: Joi.boolean().description(
      `When set to false, turns off the default caching headers`
    ),
    transformHeaders: Joi.function()
      .maxArity(2)
      .description(
        `Transform function for manipulating headers under each path (e.g.sorting), etc. This should return an object of type: { key: Array<string> }`
      ),
    generateMatchPathRewrites: Joi.boolean().description(
      `When set to false, turns off automatic creation of redirect rules for client only paths`
    ),
  })
}

exports.pluginOptionsSchema = pluginOptionsSchema<|MERGE_RESOLUTION|>--- conflicted
+++ resolved
@@ -5,12 +5,8 @@
 import createSSRRoutes from "./create-ssr-routes"
 import copyFunctionsManifest from "./copy-functions-manifest"
 import createRedirects from "./create-redirects"
-<<<<<<< HEAD
 import { readJSON, writeJSON } from "fs-extra"
-=======
 import createSiteConfig from "./create-site-config"
-import { readJSON } from "fs-extra"
->>>>>>> 243c0ca3
 import { joinPath } from "gatsby-core-utils"
 import { DEFAULT_OPTIONS, BUILD_HTML_STAGE, BUILD_CSS_STAGE } from "./constants"
 
