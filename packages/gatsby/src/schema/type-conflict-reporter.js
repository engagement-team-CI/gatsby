// @flow
const _ = require(`lodash`)
const report = require(`gatsby-cli/lib/reporter`)
const typeOf = require(`type-of`)
const util = require(`util`)
const { findRootNodeAncestor } = require(`./node-tracking`)

export type TypeConflictExample = {
  value: mixed,
  parent: {},
  type: string,
  arrayTypes: string[],
}

type TypeConflict = {
  value: mixed,
  description: string,
}

const isNodeWithDescription = node =>
  node && node.internal && node.internal.description

const findNodeDescription = obj => {
  if (obj) {
    const node = findRootNodeAncestor(obj, isNodeWithDescription)
    if (isNodeWithDescription(node)) {
      return node.internal.description
    }
  }
  return ``
}

const formatValue = value => {
  if (!_.isArray(value)) {
    return util.inspect(value, {
      colors: true,
      depth: 0,
      breakLength: Infinity,
    })
  }

  let wasElipsisLast = false
  const usedTypes = []
  const output = []

  value.forEach(item => {
    const type = typeOf(item)
    if (usedTypes.indexOf(type) !== -1) {
      if (!wasElipsisLast) {
        output.push(`...`)
        wasElipsisLast = true
      }
    } else {
      output.push(formatValue(item))
      wasElipsisLast = false
      usedTypes.push(type)
    }
  })

  return `[ ${output.join(`, `)} ]`
}

class TypeConflictEntry {
  selector: string
<<<<<<< HEAD
  types: Map<string, TypeConflict> = new Map()

  constructor(selector: string) {
    this.selector = selector
=======
  types: Map<string, TypeConflict>

  constructor(selector: string) {
    this.selector = selector
    this.types = new Map()
>>>>>>> 1d9a99b7
  }

  addExample({ value, type, parent }: TypeConflictExample) {
    this.types.set(type, {
      value,
      description: findNodeDescription(parent),
    })
  }

  printEntry() {
    const sortedByTypeName = _.sortBy(
      this.types.entries(),
      ([typeName, value]) => typeName
    )

    report.log(
      `${this.selector}:${sortedByTypeName
        .map(
          ([typeName, { value, description }]) =>
            `\n - type: ${typeName}\n   value: ${formatValue(
              value
            )}${description && `\n   source: ${description}`}`
        )
        .join(``)}`
    )
  }
}

class TypeConflictReporter {
<<<<<<< HEAD
  entries: Map<string, TypeConflictEntry> = new Map()
=======
  entries: Map<string, TypeConflictEntry>
>>>>>>> 1d9a99b7

  constructor() {
    this.entries = new Map()
  }

  clearConflicts() {
    this.entries.clear()
  }

  getEntryFromSelector(selector: string): TypeConflictEntry {
    let dataEntry = this.entries.get(selector)

    if (!dataEntry) {
      dataEntry = new TypeConflictEntry(selector)
      this.entries.set(selector, dataEntry)
    }

    return dataEntry
  }

  addConflict(selector: string, examples: TypeConflictExample[]) {
    if (selector.substring(0, 11) === `SitePlugin.`) {
      // Don't store and print out type conflicts in plugins.
      // This is out of user control so he can't do anything
      // to hide those.
      return
    }

    const entry = this.getEntryFromSelector(selector)
    examples
      .filter(example => example.value != null)
      .forEach(example => entry.addExample(example))
  }

  printConflicts() {
    if (this.entries.size > 0) {
      report.warn(
        `There are conflicting field types in your data. GraphQL schema will omit those fields.`
      )
      this.entries.forEach(entry => entry.printEntry())
    }
  }
}

const typeConflictReporter = new TypeConflictReporter()

const printConflicts = () => {
  typeConflictReporter.printConflicts()
}

module.exports = { typeConflictReporter, printConflicts, TypeConflictEntry }<|MERGE_RESOLUTION|>--- conflicted
+++ resolved
@@ -62,18 +62,11 @@
 
 class TypeConflictEntry {
   selector: string
-<<<<<<< HEAD
-  types: Map<string, TypeConflict> = new Map()
-
-  constructor(selector: string) {
-    this.selector = selector
-=======
   types: Map<string, TypeConflict>
 
   constructor(selector: string) {
     this.selector = selector
     this.types = new Map()
->>>>>>> 1d9a99b7
   }
 
   addExample({ value, type, parent }: TypeConflictExample) {
@@ -103,11 +96,7 @@
 }
 
 class TypeConflictReporter {
-<<<<<<< HEAD
-  entries: Map<string, TypeConflictEntry> = new Map()
-=======
   entries: Map<string, TypeConflictEntry>
->>>>>>> 1d9a99b7
 
   constructor() {
     this.entries = new Map()
